--- conflicted
+++ resolved
@@ -55,11 +55,8 @@
 tensorflow = "^2.5.0"
 scikit-learn = "^1.0.2"
 ngboost = {git = "https://github.com/stanfordmlgroup/ngboost", rev = "v0.3.12"}
-<<<<<<< HEAD
 wbgapi = "1.0.7"
-=======
-wbgapi = "^1.0.7"
->>>>>>> dc7a224e
+
 
 [tool.poetry.dev-dependencies]
 bandit = "^1.7.2"
