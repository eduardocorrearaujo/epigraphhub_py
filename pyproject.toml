--- conflicted
+++ resolved
@@ -48,12 +48,9 @@
 SQLAlchemy = "^1.4.29"
 psycopg2-binary = "^2.9.3"
 GeoAlchemy2 = "^0.10.0"
-<<<<<<< HEAD
 pytrends = "^4.7.3"
-=======
 Theano-PyMC = "^1.1.2"
 jupyter = "^1.0.0"
->>>>>>> 4b06402b
 
 [tool.poetry.dev-dependencies]
 bandit = "^1.7.1"
